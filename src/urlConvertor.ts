--- conflicted
+++ resolved
@@ -7,11 +7,11 @@
 import { googlePlacesSearch } from 'src/geosearch';
 
 export type ParsedLocation = {
-	location: leaflet.LatLng;
-	index: number;
-	matchLength: number;
-	ruleName: string;
-	placeName?: string;
+    location: leaflet.LatLng;
+    index: number;
+    matchLength: number;
+    ruleName: string;
+    placeName?: string;
 };
 
 /** A class to convert a string (usually a URL) into geolocation format */
@@ -22,181 +22,136 @@
         this.settings = settings;
     }
 
-<<<<<<< HEAD
-	/**
-	 * Parse the current editor line using the user defined URL parsers.
-	 * Returns leaflet.LatLng on success and null on failure.
-	 * @param editor The Obsidian Editor instance to use
-	 */
-	hasMatchInLine(editor: Editor): boolean {
-		const cursor = editor.getCursor();
-		const result = this.parseLocationFromUrl(editor.getLine(cursor.line));
-		return result != null;
-	}
-
-	/**
-	 * Get geolocation from an encoded string (a URL, a lat,lng string or a URL to parse).
-	 * Will try each url parsing rule until one succeeds.
-	 * The returned value can either be a parsed & ready geolocation, or it can be a promise that still needs
-	 * to be resolved in the background (in the case of parsing a URL).
-	 * To just check if the line contains a string that can be parsed, the result can be compared to null,
-	 * but to use the value, you must await in case it's a Promise.
-	 * @param line The string to decode
-	 */
-	parseLocationFromUrl(line: string) : ParsedLocation | Promise<ParsedLocation> {
-		for (const rule of this.settings.urlParsingRules) {
-			const regexp = RegExp(rule.regExp, 'g');
-			const results = line.matchAll(regexp);
-			for (let result of results) {
-				try {
-					if (rule.ruleType === 'fetch') {
-						const url = result[1];
-						if (!url || url.length <= 0)
-							continue;
-						return this.parseGeolocationWithFetch(url, rule, result.index, result[0].length);
-					} else {
-						return {
-							location: rule.ruleType === 'latLng' ? 
-								new leaflet.LatLng(parseFloat(result[1]), parseFloat(result[2])) :
-								new leaflet.LatLng(parseFloat(result[2]), parseFloat(result[1])),
-							index: result.index,
-							matchLength: result[0].length,
-							ruleName: rule.name
-						};
-					}
-				}
-				catch (e) { }
-			}
-		}
-		return null;
-	}
-
-	async parseGeolocationWithFetch(url: string, rule: UrlParsingRule,
-			userTextMatchIndex: number, userTextMatchLength: number): Promise<ParsedLocation> {
-		const urlContent = await request({url: url});
-		if (this.settings.debug)
-			console.log('Fetch result for URL', url, ':', urlContent);
-		const contentMatch = urlContent.match(rule.contentParsingRegExp);
-		if (!contentMatch)
-			return null;
-		let geolocation: leaflet.LatLng = null;
-		// TODO: Experimental, possibly unfinished code!
-		if (rule.contentType === 'latLng' && contentMatch.length > 2)
-			geolocation = new leaflet.LatLng(parseFloat(contentMatch[1]), parseFloat(contentMatch[2]));
-		else if (rule.contentType === 'lngLat' && contentMatch.length > 2)
-			geolocation = new leaflet.LatLng(parseFloat(contentMatch[2]), parseFloat(contentMatch[1]));
-		else if (rule.contentType === 'googlePlace') {
-			const placeName = contentMatch[1];
-			if (this.settings.debug)
-				console.log('Google Place search:', placeName);
-			const places = await googlePlacesSearch(placeName, this.settings);
-			if (places && places.length > 0)
-				geolocation = places[0].location;
-		}
-		if (geolocation)
-			return {
-				location: geolocation,
-				index: userTextMatchIndex,
-				matchLength: userTextMatchLength,
-				ruleName: rule.name,
-			};
-	}
-
-	async getGeolocationFromGoogleLink(url: string, settings: PluginSettings): Promise<leaflet.LatLng> {
-		const content = await request({url: url});
-		if (this.settings.debug)
-			console.log('Google link: searching url', url);
-		const placeNameMatch = content.match(/<meta content="([^\"]*)" itemprop="name">/);
-		if (placeNameMatch) {
-			const placeName = placeNameMatch[1];
-			if (this.settings.debug)
-				console.log('Google link: found place name = ', placeName);
-			const googleApiKey = settings.geocodingApiKey;
-			const params = {
-				query: placeName,
-				key: googleApiKey
-			};
-			const googleUrl = 'https://maps.googleapis.com/maps/api/place/textsearch/json?' + querystring.stringify(params);
-			const googleContent = await request({url: googleUrl});
-			const jsonContent = JSON.parse(googleContent) as any;
-			if (jsonContent && 'results' in jsonContent && jsonContent?.results.length > 0) {
-				const location = jsonContent.results[0].location;
-				if (location && location.lat && location.lng)
-					return new leaflet.LatLng(location.lat, location.lng);
-			}
-		}
-		return null;
-	}
-
-	/**
-	 * Insert a geo link into the editor at the cursor position
-	 * @param location The geolocation to convert to text and insert
-	 * @param editor The Obsidian Editor instance
-	 * @param replaceStart The EditorPosition to start the replacement at. If null will replace any text selected
-	 * @param replaceLength The EditorPosition to stop the replacement at. If null will replace any text selected
-	 */
-	insertLocationToEditor(location: leaflet.LatLng, editor: Editor, replaceStart?: EditorPosition, replaceLength?: number) {
-		const locationString = `[](geo:${location.lat},${location.lng})`;
-		const cursor = editor.getCursor();
-		if (replaceStart && replaceLength) {
-			editor.replaceRange(locationString, replaceStart, {line: replaceStart.line, ch: replaceStart.ch + replaceLength});
-		}
-		else
-			editor.replaceSelection(locationString);
-		// We want to put the cursor right after the beginning of the newly-inserted link
-		const newCursorPos = replaceStart ? replaceStart.ch + 1 : cursor.ch + 1;
-		editor.setCursor({line: cursor.line, ch: newCursorPos});
-		utils.verifyOrAddFrontMatter(editor, 'locations', '');
-	}
-
-	/**
-	 * Replace the text at the cursor location with a geo link
-	 * @param editor The Obsidian Editor instance
-	 */
-	async convertUrlAtCursorToGeolocation(editor: Editor) {
-		const cursor = editor.getCursor();
-		const result = this.parseLocationFromUrl(editor.getLine(cursor.line));
-		let geolocation: ParsedLocation;
-		if (result instanceof Promise)
-			geolocation = await result;
-		else
-			geolocation = result;
-		if (geolocation)
-			this.insertLocationToEditor(geolocation.location, editor, {line: cursor.line, ch: geolocation.index}, geolocation.matchLength);
-	}
-=======
     /**
      * Parse the current editor line using the user defined URL parsers.
      * Returns leaflet.LatLng on success and null on failure.
      * @param editor The Obsidian Editor instance to use
      */
-    findMatchInLine(editor: Editor): leaflet.LatLng | null {
+    hasMatchInLine(editor: Editor): boolean {
         const cursor = editor.getCursor();
         const result = this.parseLocationFromUrl(editor.getLine(cursor.line));
-        return result?.location;
-    }
-
-    /**
-     * Get geolocation from an encoded string (usually a URL).
+        return result != null;
+    }
+
+    /**
+     * Get geolocation from an encoded string (a URL, a lat,lng string or a URL to parse).
      * Will try each url parsing rule until one succeeds.
+     * The returned value can either be a parsed & ready geolocation, or it can be a promise that still needs
+     * to be resolved in the background (in the case of parsing a URL).
+     * To just check if the line contains a string that can be parsed, the result can be compared to null,
+     * but to use the value, you must await in case it's a Promise.
      * @param line The string to decode
      */
-    parseLocationFromUrl(line: string) {
+    parseLocationFromUrl(
+        line: string
+    ): ParsedLocation | Promise<ParsedLocation> {
         for (const rule of this.settings.urlParsingRules) {
             const regexp = RegExp(rule.regExp, 'g');
             const results = line.matchAll(regexp);
             for (let result of results) {
                 try {
-                    return {
-                        location: new leaflet.LatLng(
-                            parseFloat(result[1]),
-                            parseFloat(result[2])
-                        ),
-                        index: result.index,
-                        matchLength: result[0].length,
-                        ruleName: rule.name,
-                    };
+                    if (rule.ruleType === 'fetch') {
+                        const url = result[1];
+                        if (!url || url.length <= 0) continue;
+                        return this.parseGeolocationWithFetch(
+                            url,
+                            rule,
+                            result.index,
+                            result[0].length
+                        );
+                    } else {
+                        return {
+                            location:
+                                rule.ruleType === 'latLng'
+                                    ? new leaflet.LatLng(
+                                          parseFloat(result[1]),
+                                          parseFloat(result[2])
+                                      )
+                                    : new leaflet.LatLng(
+                                          parseFloat(result[2]),
+                                          parseFloat(result[1])
+                                      ),
+                            index: result.index,
+                            matchLength: result[0].length,
+                            ruleName: rule.name,
+                        };
+                    }
                 } catch (e) {}
+            }
+        }
+        return null;
+    }
+
+    async parseGeolocationWithFetch(
+        url: string,
+        rule: UrlParsingRule,
+        userTextMatchIndex: number,
+        userTextMatchLength: number
+    ): Promise<ParsedLocation> {
+        const urlContent = await request({ url: url });
+        if (this.settings.debug)
+            console.log('Fetch result for URL', url, ':', urlContent);
+        const contentMatch = urlContent.match(rule.contentParsingRegExp);
+        if (!contentMatch) return null;
+        let geolocation: leaflet.LatLng = null;
+        // TODO: Experimental, possibly unfinished code!
+        if (rule.contentType === 'latLng' && contentMatch.length > 2)
+            geolocation = new leaflet.LatLng(
+                parseFloat(contentMatch[1]),
+                parseFloat(contentMatch[2])
+            );
+        else if (rule.contentType === 'lngLat' && contentMatch.length > 2)
+            geolocation = new leaflet.LatLng(
+                parseFloat(contentMatch[2]),
+                parseFloat(contentMatch[1])
+            );
+        else if (rule.contentType === 'googlePlace') {
+            const placeName = contentMatch[1];
+            if (this.settings.debug)
+                console.log('Google Place search:', placeName);
+            const places = await googlePlacesSearch(placeName, this.settings);
+            if (places && places.length > 0) geolocation = places[0].location;
+        }
+        if (geolocation)
+            return {
+                location: geolocation,
+                index: userTextMatchIndex,
+                matchLength: userTextMatchLength,
+                ruleName: rule.name,
+            };
+    }
+
+    async getGeolocationFromGoogleLink(
+        url: string,
+        settings: PluginSettings
+    ): Promise<leaflet.LatLng> {
+        const content = await request({ url: url });
+        if (this.settings.debug) console.log('Google link: searching url', url);
+        const placeNameMatch = content.match(
+            /<meta content="([^\"]*)" itemprop="name">/
+        );
+        if (placeNameMatch) {
+            const placeName = placeNameMatch[1];
+            if (this.settings.debug)
+                console.log('Google link: found place name = ', placeName);
+            const googleApiKey = settings.geocodingApiKey;
+            const params = {
+                query: placeName,
+                key: googleApiKey,
+            };
+            const googleUrl =
+                'https://maps.googleapis.com/maps/api/place/textsearch/json?' +
+                querystring.stringify(params);
+            const googleContent = await request({ url: googleUrl });
+            const jsonContent = JSON.parse(googleContent) as any;
+            if (
+                jsonContent &&
+                'results' in jsonContent &&
+                jsonContent?.results.length > 0
+            ) {
+                const location = jsonContent.results[0].location;
+                if (location && location.lat && location.lng)
+                    return new leaflet.LatLng(location.lat, location.lng);
             }
         }
         return null;
@@ -233,16 +188,18 @@
      * Replace the text at the cursor location with a geo link
      * @param editor The Obsidian Editor instance
      */
-    convertUrlAtCursorToGeolocation(editor: Editor) {
+    async convertUrlAtCursorToGeolocation(editor: Editor) {
         const cursor = editor.getCursor();
         const result = this.parseLocationFromUrl(editor.getLine(cursor.line));
-        if (result)
+        let geolocation: ParsedLocation;
+        if (result instanceof Promise) geolocation = await result;
+        else geolocation = result;
+        if (geolocation)
             this.insertLocationToEditor(
-                result.location,
+                geolocation.location,
                 editor,
-                { line: cursor.line, ch: result.index },
-                result.matchLength
+                { line: cursor.line, ch: geolocation.index },
+                geolocation.matchLength
             );
     }
->>>>>>> 84985cb2
 }